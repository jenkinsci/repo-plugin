<?jelly escape-by-default='true'?>
<j:jelly
	xmlns:j="jelly:core"
	xmlns:st="jelly:stapler"
	xmlns:d="jelly:define"
	xmlns:l="/lib/layout"
	xmlns:t="/lib/hudson"
	xmlns:f="/lib/form">

	<f:entry title="Manifest Repository Url" field="manifestRepositoryUrl">
		<f:textbox/>
	</f:entry>

	<f:advanced>

		<f:entry title="Manifest Branch" field="manifestBranch">
			<f:textbox/>
		</f:entry>

		<f:entry title="Manifest File" field="manifestFile">
			<f:textbox/>
		</f:entry>

		<f:entry title="Group" field="manifestGroup">
			<f:textbox/>
		</f:entry>

		<f:entry title="Platform" field="manifestPlatform">
			<f:textbox/>
		</f:entry>
		
		<f:entry title="IgnoreChanges" field="ignoreProjects">
			<f:textarea rows="3" />
		</f:entry>

		<f:entry title="Destination Directory" field="destinationDir">
			<f:textbox/>
		</f:entry>

		<f:entry title="Repo Url" field="repoUrl">
			<f:textbox/>
		</f:entry>

		<f:entry title="Repo Branch" field="repoBranch">
		    <f:textbox/>
		</f:entry>

		<f:entry title="Mirror Directory" field="mirrorDir">
			<f:textbox/>
		</f:entry>

		<f:entry title="Jobs" field="jobs">
			<f:textbox clazz="number"/>
		</f:entry>

		<f:entry title="Depth" field="depth">
			<f:textbox clazz="number" />
		</f:entry>

		<f:entry title="Current Branch" field="currentBranch">
			<f:checkbox default="true"/>
		</f:entry>

		<f:entry title="Sync manifest submodules" field="manifestSubmodules">
			<f:checkbox default="false"/>
		</f:entry>

		<f:entry title="Fetch submodules" field="fetchSubmodules">
			<f:checkbox default="false"/>
		</f:entry>

		<f:entry title="Reset first" field="resetFirst">
			<f:checkbox/>
		</f:entry>

		<f:entry title="Clean first" field="cleanFirst">
			<f:checkbox/>
		</f:entry>

		<f:entry title="Quiet" field="quiet">
			<f:checkbox default="true"/>
		</f:entry>

		<f:entry title="Force Sync" field="forceSync">
			<f:checkbox/>
		</f:entry>

		<f:entry title="No tags" field="noTags">
			<f:checkbox/>
		</f:entry>

		<f:entry title="Trace" field="trace">
			<f:checkbox/>
		</f:entry>

		<f:entry title="Show all changes" field="showAllChanges">
			<f:checkbox/>
		</f:entry>

		<f:entry title="Local Manifest" field="localManifest">
			<f:textarea rows="10" />
		</f:entry>

		<f:entry title="No Clone Bundle" field="noCloneBundle">
			<f:checkbox/>
		</f:entry>

		<f:entry title="Worktree" field="worktree">
			<f:checkbox/>
		</f:entry>

<<<<<<< HEAD
        <f:entry title="No Sync" field="noSync">
            <f:checkbox/>
        </f:entry>
=======
		<f:entry title="Git LFS" field="gitLfs">
			<f:checkbox default="false"/>
		</f:entry>
>>>>>>> f29c7154

	</f:advanced>
</j:jelly><|MERGE_RESOLUTION|>--- conflicted
+++ resolved
@@ -109,15 +109,12 @@
 			<f:checkbox/>
 		</f:entry>
 
-<<<<<<< HEAD
-        <f:entry title="No Sync" field="noSync">
-            <f:checkbox/>
-        </f:entry>
-=======
+    <f:entry title="No Sync" field="noSync">
+      <f:checkbox/>
+    </f:entry>
 		<f:entry title="Git LFS" field="gitLfs">
 			<f:checkbox default="false"/>
 		</f:entry>
->>>>>>> f29c7154
 
 	</f:advanced>
 </j:jelly>