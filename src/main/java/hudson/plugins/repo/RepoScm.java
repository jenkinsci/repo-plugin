/*
 * The MIT License
 *
 * Copyright (c) 2010, Brad Larson
 *
 * Permission is hereby granted, free of charge, to any person obtaining a copy
 * of this software and associated documentation files (the "Software"), to deal
 * in the Software without restriction, including without limitation the rights
 * to use, copy, modify, merge, publish, distribute, sublicense, and/or sell
 * copies of the Software, and to permit persons to whom the Software is
 * furnished to do so, subject to the following conditions:
 *
 * The above copyright notice and this permission notice shall be included in
 * all copies or substantial portions of the Software.
 *
 * THE SOFTWARE IS PROVIDED "AS IS", WITHOUT WARRANTY OF ANY KIND, EXPRESS OR
 * IMPLIED, INCLUDING BUT NOT LIMITED TO THE WARRANTIES OF MERCHANTABILITY,
 * FITNESS FOR A PARTICULAR PURPOSE AND NONINFRINGEMENT. IN NO EVENT SHALL THE
 * AUTHORS OR COPYRIGHT HOLDERS BE LIABLE FOR ANY CLAIM, DAMAGES OR OTHER
 * LIABILITY, WHETHER IN AN ACTION OF CONTRACT, TORT OR OTHERWISE, ARISING FROM,
 * OUT OF OR IN CONNECTION WITH THE SOFTWARE OR THE USE OR OTHER DEALINGS IN
 * THE SOFTWARE.
 */
package hudson.plugins.repo;

import hudson.EnvVars;
import hudson.Extension;
import hudson.FilePath;
import hudson.Launcher;
import hudson.Util;
import hudson.model.Job;
import hudson.model.ParameterDefinition;
import hudson.model.ParametersDefinitionProperty;
import hudson.model.Run;
import hudson.model.StringParameterDefinition;
import hudson.model.TaskListener;
import hudson.plugins.repo.behaviors.RepoScmBehavior;
import hudson.plugins.repo.behaviors.RepoScmBehaviorDescriptor;
import hudson.plugins.repo.behaviors.impl.CurrentBranch;
import hudson.plugins.repo.behaviors.impl.Depth;
import hudson.plugins.repo.behaviors.impl.DestinationDirectory;
import hudson.plugins.repo.behaviors.impl.LocalManifest;
import hudson.plugins.repo.behaviors.impl.ManifestBranch;
import hudson.plugins.repo.behaviors.impl.ManifestFile;
import hudson.plugins.repo.behaviors.impl.ManifestGroup;
import hudson.plugins.repo.behaviors.impl.ManifestPlatform;
import hudson.plugins.repo.behaviors.impl.ManifestSubmodules;
import hudson.plugins.repo.behaviors.impl.MirrorDir;
import hudson.plugins.repo.behaviors.impl.NoCloneBundle;
import hudson.plugins.repo.behaviors.impl.NoTags;
import hudson.plugins.repo.behaviors.impl.RepoUrl;
import hudson.plugins.repo.behaviors.impl.Trace;
import hudson.scm.ChangeLogParser;
import hudson.scm.PollingResult;
import hudson.scm.PollingResult.Change;
import hudson.scm.SCM;
import hudson.scm.SCMDescriptor;
import hudson.scm.SCMRevisionState;
import hudson.util.FormValidation;
import net.sf.json.JSONObject;
import org.apache.commons.lang.StringUtils;
import org.kohsuke.stapler.DataBoundConstructor;
import org.kohsuke.stapler.DataBoundSetter;
import org.kohsuke.stapler.QueryParameter;
import org.kohsuke.stapler.StaplerRequest;
import org.kohsuke.stapler.export.Exported;
import org.kohsuke.stapler.export.ExportedBean;

import javax.annotation.CheckForNull;
import javax.annotation.Nonnull;
import javax.annotation.Nullable;
import java.io.ByteArrayOutputStream;
import java.io.File;
import java.io.IOException;
import java.io.OutputStream;
import java.io.Serializable;
import java.nio.charset.Charset;
import java.util.ArrayList;
import java.util.Arrays;
import java.util.Collections;
import java.util.LinkedHashSet;
import java.util.List;
import java.util.Map;
import java.util.Set;
import java.util.logging.Level;
import java.util.logging.Logger;

/**
 * The main entrypoint of the plugin. This class contains code to store user
 * configuration and to check out the code using a repo binary.
 */

@ExportedBean
public class RepoScm extends SCM implements Serializable {

	private static Logger debug = Logger
			.getLogger("hudson.plugins.repo.RepoScm");

	private final String manifestRepositoryUrl;

	// Advanced Fields:
<<<<<<< HEAD
=======
	@CheckForNull private String manifestFile;
	@CheckForNull private String manifestGroup;
	@CheckForNull private String manifestPlatform;
	@CheckForNull private String repoUrl;
	@CheckForNull private String repoBranch;
	@CheckForNull private String mirrorDir;
	@CheckForNull private String manifestBranch;
>>>>>>> 599f6595
	@CheckForNull private int jobs;




	@CheckForNull private boolean resetFirst;
	@CheckForNull private boolean cleanFirst;
	@CheckForNull private boolean quiet;
	@CheckForNull private boolean forceSync;

	@CheckForNull private boolean showAllChanges;


	@CheckForNull private boolean fetchSubmodules;
	@CheckForNull private Set<String> ignoreProjects;
	@CheckForNull private EnvVars extraEnvVars;


	private List<RepoScmBehavior<?>> behaviors;

	/**
	 * Returns the manifest repository URL.
	 */
	@Exported
	public String getManifestRepositoryUrl() {
		return manifestRepositoryUrl;
	}

	/**
	 * Returns the manifest branch name. By default, this is null and repo
	 * defaults to "master".
	 */
	@Exported
	public String getManifestBranch() {
		for (RepoScmBehavior<?> behavior : behaviors) {
			if (behavior instanceof ManifestBranch) {
				return ((ManifestBranch) behavior).getManifestBranch();
			}
		}
		return null;
	}

	/**
	 * Merge the provided environment with the <em>default</em> values of
	 * the project parameters. The values from the provided environment
	 * take precedence.
	 * @param environment   an existing environment, which contains already
	 *                      properties from the current build
	 * @param project       the project that is being built
	 */
	private EnvVars getEnvVars(final EnvVars environment,
			final Job<?, ?> project) {
		// create an empty vars map
		final EnvVars finalEnv = new EnvVars();
		final ParametersDefinitionProperty params = project.getProperty(
				ParametersDefinitionProperty.class);
		if (params != null) {
			for (ParameterDefinition param
					: params.getParameterDefinitions()) {
				if (param instanceof StringParameterDefinition) {
					final StringParameterDefinition stpd =
						(StringParameterDefinition) param;
					final String dflt = stpd.getDefaultValue();
					if (dflt != null) {
						finalEnv.put(param.getName(), dflt);
					}
				}
			}
		}
		// now merge the settings from the last build environment
		if (environment != null) {
			finalEnv.overrideAll(environment);
		}

		// merge extra env vars, if specified
		if (extraEnvVars != null) {
			finalEnv.overrideAll(extraEnvVars);
		}

		EnvVars.resolve(finalEnv);
		return finalEnv;
	}

	/**
	 * Returns the initial manifest file name. By default, this is null and repo
	 * defaults to "default.xml"
	 */
	@Exported @CheckForNull @Deprecated
	public String getManifestFile() {
		for (RepoScmBehavior<?> behavior : behaviors) {
			if (behavior instanceof ManifestFile) {
				return ((ManifestFile) behavior).getManifestFile();
			}
		}
		return null;
	}

	/**
	 * Returns the group of projects to fetch. By default, this is null and
	 * repo will fetch the default group.
	 *
	 * @deprecated see {@link ManifestGroup}
	 */
	@Exported @CheckForNull @Deprecated
	public String getManifestGroup() {
		for (RepoScmBehavior<?> behavior : behaviors) {
			if (behavior instanceof ManifestGroup) {
				return ((ManifestGroup) behavior).getManifestGroup();
			}
		}
		return null;
	}

	/**
	 * Returns the platform of projects to fetch. By default, this is null and
	 * repo will automatically fetch the appropriate platform.
	 *
	 * @deprecated see {@link ManifestPlatform}.
	 */
	@CheckForNull @Deprecated
	public String getManifestPlatform() {
		for (RepoScmBehavior<?> behavior : behaviors) {
			if (behavior instanceof ManifestPlatform) {
				return ((ManifestPlatform) behavior).getManifestPlatform();
			}
		}
		return null;
	}

	/**
	 * Returns the repo url. by default, this is null and
	 * repo is fetched from aosp
	 *
	 * @deprecated see {@link RepoUrl} and {@link #getBehaviors()}
	 */
	@Exported @Deprecated @CheckForNull
	public String getRepoUrl() {
		for (RepoScmBehavior<?> behavior : behaviors) {
			if (behavior instanceof RepoUrl) {
				return ((RepoUrl) behavior).getRepoUrl();
			}
		}
		return null;
	}

	/**
	 * Returns the repo branch. by default, this is null and
	 * repo is used from the default branch
	 */
	@Exported
	public String getRepoBranch() {
		return repoBranch;
	}

	/**
	 * Returns the name of the mirror directory. By default, this is null and
	 * repo does not use a mirror.
	 * @deprecated see {@link MirrorDir} and {@link #setBehaviors(List)}.
	 */
	@Exported @Deprecated
	public String getMirrorDir() {
		for (RepoScmBehavior<?> behavior : behaviors) {
			if (behavior instanceof MirrorDir) {
				return ((MirrorDir) behavior).getMirrorDir();
			}
		}
		return null;
	}

	/**
	 * Returns the number of jobs used for sync. By default, this is null and
	 * repo does not use concurrent jobs.
	 */
	@Exported
	public int getJobs() {
		return jobs;
	}

	/**
	 * Returns the depth used for sync.  By default, this is null and repo
	 * will sync the entire history.
	 *
	 * @deprecated see {@link Depth}
	 */
	@Exported @Deprecated
	public int getDepth() {
		for (RepoScmBehavior<?> behavior : behaviors) {
			if (behavior instanceof Depth) {
				return ((Depth) behavior).getDepth();
			}
		}
		return 0;
	}
	/**
	 * Returns the contents of the local_manifests/local.xml. By default, this is null
	 * and a local_manifests/local.xml is neither created nor modified.
	 *
	 * @deprecated see {@link LocalManifest}
	 */
	@Exported @Deprecated
	public String getLocalManifest() {
		for (RepoScmBehavior<?> behavior : behaviors) {
			if (behavior instanceof LocalManifest) {
				return ((LocalManifest) behavior).getLocalManifest();
			}
		}
		return null;
	}

	/**
	 * Returns the destination directory. By default, this is null and the
	 * source is synced to the root of the workspace.
	 */
	@Deprecated
	@CheckForNull
	@Exported
	public String getDestinationDir() {
		for (RepoScmBehavior<?> behavior : behaviors) {
			if (behavior instanceof DestinationDirectory) {
				return ((DestinationDirectory) behavior).getDestinationDir();
			}
		}
		return null;
	}

	/**
	 * returns list of ignore projects.
	 */
	@Exported
	public String getIgnoreProjects() {
		return StringUtils.join(ignoreProjects, '\n');
	}

	/**
	 * Returns the value of currentBranch.
	 *
	 * @deprecated see {@link CurrentBranch}.
	 */
	@Exported @Deprecated
	public boolean isCurrentBranch() {
		return behaviors.stream().anyMatch(CurrentBranch.class::isInstance);
	}
	/**
	 * Returns the value of resetFirst.
	 */
	@Exported
	public boolean isResetFirst() {
		return resetFirst;
	}

	/**
	 * Returns the value of cleanFirst.
	 */
	@Exported
	public boolean isCleanFirst() {
		return cleanFirst;
	}

	/**
	 * Returns the value of showAllChanges.
	 */
	@Exported
	public boolean isShowAllChanges() {
		return showAllChanges;
	}

	/**
	 * Returns the value of quiet.
	 */
	@Exported
	public boolean isQuiet() {
		return quiet;
	}
	/**
	 * Returns the value of forceSync.
	 */
	@Exported
	public boolean isForceSync() {
		return forceSync;
	}

	/**
	 * Returns the value of trace.
	 * @deprecated see {@link Trace}
	 */
	@Exported @Deprecated
	public boolean isTrace() {
		return behaviors.stream().anyMatch(Trace.class::isInstance);
	}

	/**
	 * Returns the value of noTags.
	 *
	 * @deprecated see {@link NoTags}.
	 */
	@Exported @Deprecated
	public boolean isNoTags() {
		return behaviors.stream().anyMatch(NoTags.class::isInstance);
	}
	/**
	 * Returns the value of noCloneBundle.
	 *
	 * @deprecated see {@link NoCloneBundle}.
	 */
	@Exported @Deprecated
	public boolean isNoCloneBundle() {
		return behaviors.stream().anyMatch(NoCloneBundle.class::isInstance);
	}

	/**
	 * Returns the value of manifestSubmodules.
	 *
	 * @deprecated see {@link ManifestSubmodules}.
	 */
	@Exported @Deprecated
	public boolean isManifestSubmodules() {
		return behaviors.stream().anyMatch(ManifestSubmodules.class::isInstance);
	}

	/**
	 * Returns the value of fetchSubmodules.
	 */
	public boolean isFetchSubmodules() {
		return fetchSubmodules;
	}

	/**
	 * Returns the value of extraEnvVars.
	 */
	@Exported
	public Map<String, String> getExtraEnvVars() {
		return extraEnvVars;
	}

	/**
	 * The behaviours.
	 * @return The behaviours.
	 */
	@Exported
	public List<RepoScmBehavior<?>> getBehaviors() {
		return behaviors;
	}

	/**
	 * The constructor takes in user parameters and sets them. Each job using
	 * the RepoSCM will call this constructor.
	 *
	 * @param manifestRepositoryUrl The URL for the manifest repository.
	 * @param manifestBranch        The branch of the manifest repository. Typically this is null
	 *                              or the empty string, which will cause repo to default to
	 *                              "master".
	 * @param manifestFile          The file to use as the repository manifest. Typically this is
	 *                              null which will cause repo to use the default of "default.xml"
	 * @param manifestGroup         The group name for the projects that need to be fetched.
	 *                              Typically, this is null and all projects tagged 'default' will
	 *                              be fetched.
	 * @param mirrorDir             The path of the mirror directory to reference when
	 *                              initializing repo.
	 * @param jobs                  The number of concurrent jobs to use for the sync command. If
	 *                              this is 0 or negative the jobs parameter is not specified.
	 * @param depth                 This is the depth to use when syncing.  By default this is 0
	 *                              and the full history is synced.
	 * @param localManifest         May be null, a string containing XML, or an URL.
	 *                              If XML, this string is written to
	 *                              .repo/local_manifests/local.xml
	 *                              If an URL, the URL is fetched and the content is written
	 *                              to .repo/local_manifests/local.xml
	 * @param destinationDir        If not null then the source is synced to the destinationDir
	 *                              subdirectory of the workspace.
	 * @param repoUrl               If not null then use this url as repo base,
	 *                              instead of the default.
	 * @param currentBranch         If this value is true, add the "-c" option when executing
	 *                              "repo sync".
	 * @param resetFirst            If this value is true, do "repo forall -c 'git reset --hard'"
	 *                              before syncing.
	 * @param quiet                 If this value is true, add the "-q" option when executing
	 *                              "repo sync".
	 * @param trace                 If this value is true, add the "--trace" option when
	 *                              executing "repo init" and "repo sync".
	 * @param showAllChanges        If this value is true, add the "--first-parent" option to
	 *                              "git log" when determining changesets.
	 *
	 */
	@Deprecated
	public RepoScm(final String manifestRepositoryUrl,
				   final String manifestBranch, final String manifestFile,
				   final String manifestGroup, final String mirrorDir, final int jobs,
				   final int depth,
				   final String localManifest, final String destinationDir,
				   final String repoUrl,
				   final boolean currentBranch,
				   final boolean resetFirst,
				   final boolean quiet,
				   final boolean trace,
				   final boolean showAllChanges) {
		this(manifestRepositoryUrl);
		setManifestBranch(manifestBranch);
		setManifestGroup(manifestGroup);
		setManifestFile(manifestFile);
		setMirrorDir(mirrorDir);
		setJobs(jobs);
		setDepth(depth);
		setLocalManifest(localManifest);
		setDestinationDir(destinationDir);
		setCurrentBranch(currentBranch);
		setResetFirst(resetFirst);
		setCleanFirst(false);
		setQuiet(quiet);
		setTrace(trace);
		setShowAllChanges(showAllChanges);
		setRepoUrl(repoUrl);
		ignoreProjects = Collections.<String>emptySet();

	}

	/**
	 * The constructor takes in user parameters and sets them. Each job using
	 * the RepoSCM will call this constructor.
	 *
	 * @param manifestRepositoryUrl The URL for the manifest repository.
	 */
	@DataBoundConstructor //TODO
	public RepoScm(final String manifestRepositoryUrl) {
		this.manifestRepositoryUrl = manifestRepositoryUrl;
<<<<<<< HEAD
=======
		manifestFile = null;
		manifestGroup = null;
		repoUrl = null;
		repoBranch = null;
		mirrorDir = null;
		manifestBranch = null;
>>>>>>> 599f6595
		jobs = 0;
		resetFirst = false;
		cleanFirst = false;
		quiet = false;
		forceSync = false;
		showAllChanges = false;
		fetchSubmodules = false;
		ignoreProjects = Collections.<String>emptySet();
		behaviors = new ArrayList<>();
		//behaviors.add(new CurrentBranch());
	}

	/**
	 * Behaviours.
	 *
	 * @param behaviors the extra command line options to set.
	 */
	@DataBoundSetter
	public void setBehaviors(final List<RepoScmBehavior<?>> behaviors) {
		this.behaviors = behaviors;
		this.behaviors.sort(RepoScmBehaviorDescriptor.EXTENSION_COMPARATOR);
	}

	/**
	 * Adds a unique behaviour to the list and sorts it.
	 * @param behavior The behaviour to add.
	 *                    If an existing behaviour of the same class is already present it will first be removed.
	 */
	void addBehavior(final RepoScmBehavior<?> behavior) {
		behaviors.removeIf(b -> behavior.getClass().isInstance(b));
		this.behaviors.add(behavior);
		this.behaviors.sort(RepoScmBehaviorDescriptor.EXTENSION_COMPARATOR);
	}

	/**
	 * Set the manifest branch name.
	 *
	 * @param manifestBranch
	 *        The branch of the manifest repository. Typically this is null
	 *        or the empty string, which will cause repo to default to
	 *        "master".
	 * @deprecated see {@link ManifestBranch} and {@link #setBehaviors(List)}
     */
	@DataBoundSetter @Deprecated
	public void setManifestBranch(@CheckForNull final String manifestBranch) {
		behaviors.removeIf(ManifestBranch.class::isInstance);
		String mb = Util.fixEmptyAndTrim(manifestBranch);
		if (mb != null) {
			addBehavior(new ManifestBranch(mb));
		}
	}

	/**
	 * Set the initial manifest file name.
	 *
	 * @param manifestFile
	 *        The file to use as the repository manifest. Typically this is
	 *        null which will cause repo to use the default of "default.xml"
	 * @deprecated see {@link ManifestFile} and {@link #setBehaviors(List)}
     */
	@DataBoundSetter @Deprecated
	public void setManifestFile(@CheckForNull final String manifestFile) {
		behaviors.removeIf(ManifestFile.class::isInstance);
		String mf = Util.fixEmptyAndTrim(manifestFile);
		if (mf != null) {
			addBehavior(new ManifestFile(mf));
		}
	}

	/**
	 * Set the group of projects to fetch.
	 *
	 * @param manifestGroup
	 *        The group name for the projects that need to be fetched.
	 *        Typically, this is null and all projects tagged 'default' will
	 *        be fetched.
     */
	@DataBoundSetter
	public void setManifestGroup(@CheckForNull final String manifestGroup) {
		behaviors.removeIf(ManifestGroup.class::isInstance);
		String mg = Util.fixEmptyAndTrim(manifestGroup);
		if (mg != null) {
			addBehavior(new ManifestGroup(mg));
		}
	}

	/**
	 * Set the platform of projects to fetch.
	 *
	 * @param manifestPlatform
	 *        The platform for the projects that need to be fetched.
	 *        Typically, this is null and only projects for the current platform
	 *        will be fetched.
	 *
	 * @deprecated see {@link ManifestPlatform}.
	 */
	@DataBoundSetter @Deprecated
	public void setManifestPlatform(@CheckForNull final String manifestPlatform) {
		behaviors.removeIf(ManifestPlatform.class::isInstance);
		String mp = Util.fixEmptyAndTrim(manifestPlatform);
		if (mp != null) {
			addBehavior(new ManifestPlatform(mp));
		}
	}

	/**
	 * Set the name of the mirror directory.
	 *
	 * @param mirrorDir
	 *        The path of the mirror directory to reference when
	 *        initializing repo.
	 * @deprecated see {@link MirrorDir} and {@link #setBehaviors(List)}.
     */
	@DataBoundSetter @Deprecated
	public void setMirrorDir(@CheckForNull final String mirrorDir) {
		behaviors.removeIf(MirrorDir.class::isInstance);
		String md = Util.fixEmptyAndTrim(mirrorDir);
		if (md != null) {
			addBehavior(new MirrorDir(md));
		}
	}

	/**
	 * Set the number of jobs used for sync.
	 *
	 * @param jobs
	 *        The number of concurrent jobs to use for the sync command. If
	 *        this is 0 or negative the jobs parameter is not specified.
     */
	@DataBoundSetter
	public void setJobs(final int jobs) {
		this.jobs = jobs;
	}

	/**
	 * Set the depth used for sync.
	 *
	 * @param depth
	 *        This is the depth to use when syncing.  By default this is 0
	 *        and the full history is synced.
	 *
	 * @deprecated see {@link Depth}
     */
	@DataBoundSetter @Deprecated
	public void setDepth(final int depth) {
		behaviors.removeIf(Depth.class::isInstance);
		if (depth != 0) {
			addBehavior(new Depth(depth));
		}
	}

	/**
	 * Set the content of the local manifest.
	 *
	 * @param localManifest
	 *        May be null, a string containing XML, or an URL.
	 *        If XML, this string is written to .repo/local_manifests/local.xml
	 *        If an URL, the URL is fetched and the content is written
	 *        to .repo/local_manifests/local.xml
	 *
	 * @deprecated see {@link LocalManifest}
     */
	@DataBoundSetter @Deprecated
	public void setLocalManifest(@CheckForNull final String localManifest) {
		behaviors.removeIf(LocalManifest.class::isInstance);
		String lm = Util.fixEmptyAndTrim(localManifest);
		if (lm != null) {
			addBehavior(new LocalManifest(lm));
		}
	}

	/**
	 * Set the destination directory.
	 *
	 * @param destinationDir
	 *        If not null then the source is synced to the destinationDir
	 *        subdirectory of the workspace.
	 * @deprecated see {@link DestinationDirectory}
     */
	@DataBoundSetter
	@Deprecated
	public void setDestinationDir(@CheckForNull final String destinationDir) {
		behaviors.removeIf(DestinationDirectory.class::isInstance);
		String d = Util.fixEmptyAndTrim(destinationDir);
		if (d != null) {
			addBehavior(new DestinationDirectory(destinationDir));
		}
	}

	/**
	 * Set currentBranch.
	 *
	 * @param currentBranch
	 * 		  If this value is true, add the "-c" option when executing
	 *        "repo sync".
	 *
	 * @deprecated see {@link CurrentBranch}
     */
	@DataBoundSetter @Deprecated
	public void setCurrentBranch(final boolean currentBranch) {
		behaviors.removeIf(CurrentBranch.class::isInstance);
		if (currentBranch) {
			addBehavior(new CurrentBranch());
		}
	}

	/**
	 * Set resetFirst.
	 *
	 * @param resetFirst
	 *        If this value is true, do "repo forall -c 'git reset --hard'"
	 *        before syncing.
     */
	@DataBoundSetter
	public void setResetFirst(final boolean resetFirst) {
		this.resetFirst = resetFirst;
	}

	/**
	 * Set cleanFirst.
	 *
	 * @param cleanFirst
	 *        If this value is true, do "repo forall -c 'git clean -fdx'"
	 *        before syncing.
     */
	@DataBoundSetter
	public void setCleanFirst(final boolean cleanFirst) {
		this.cleanFirst = cleanFirst;
	}

	/**
	 * Set quiet.
	 *
	 * @param quiet
	 * *      If this value is true, add the "-q" option when executing
	 *        "repo sync".
     */
	@DataBoundSetter
	public void setQuiet(final boolean quiet) {
		this.quiet = quiet;
	}

	/**
	 * Set trace.
	 *
	 * @param trace
	 *        If this value is true, add the "--trace" option when
	 *        executing "repo init" and "repo sync".
	 * @deprecated see {@link Trace} and {@link #setBehaviors(List)}.
     */

	@DataBoundSetter @Deprecated
	public void setTrace(final boolean trace) {
		behaviors.removeIf(Trace.class::isInstance);
		if (trace) {
			addBehavior(new Trace());
		}
	}

	/**
	 * Set showAllChanges.
	 *
	 * @param showAllChanges
	 *        If this value is true, add the "--first-parent" option to
	 *        "git log" when determining changesets.
     */
	@DataBoundSetter
	public void setShowAllChanges(final boolean showAllChanges) {
		this.showAllChanges = showAllChanges;
	}

	/**
	 * Set noCloneBundle.
	 *
	 * @param noCloneBundle
	 *        If this value is true, add the "--no-clone-bundle" option when
	 *        running the "repo init" and "repo sync" commands.
	 *
	 * @deprecated see {@link NoCloneBundle}
     */
	@DataBoundSetter @Deprecated
	public void setNoCloneBundle(final boolean noCloneBundle) {
		behaviors.removeIf(NoCloneBundle.class::isInstance);
		if (noCloneBundle) {
			addBehavior(new NoCloneBundle());
		}
	}

	/**
	 * Set the repo url.
	 *
	 * @param repoUrl
	 *        If not null then use this url as repo base,
	 *        instead of the default
	 *
	 * @deprecated see {@link RepoUrl}
     */
	@DataBoundSetter @Deprecated
	public void setRepoUrl(@CheckForNull final String repoUrl) {
		behaviors.removeIf(RepoUrl.class::isInstance);
		String ru = Util.fixEmptyAndTrim(repoUrl);
		if (ru != null) {
			addBehavior(new RepoUrl(ru));
		}
	}

	/**
	 * Set the repo branch.
	 *
	 * @param repoBranch
	 *        If not null then use this as branch for repo itself
	 *        instead of the default.
	 */
	@DataBoundSetter
	public void setRepoBranch(@CheckForNull final String repoBranch) {
		this.repoBranch = Util.fixEmptyAndTrim(repoBranch);
	}

	/**
	* Enables --force-sync option on repo sync command.
	 * @param forceSync
	 *        If this value is true, add the "--force-sync" option when
	*        executing "repo sync".
	*/
	@DataBoundSetter
	public void setForceSync(final boolean forceSync) {
		this.forceSync = forceSync;
	}

	/**
	 * Set noTags.
	 *
	 * @param noTags
	 *            If this value is true, add the "--no-tags" option when
	 *            executing "repo sync".
	 * @deprecated see {@link NoTags}.
	 */
	@DataBoundSetter @Deprecated
	public final void setNoTags(final boolean noTags) {
		behaviors.removeIf(NoTags.class::isInstance);
		if (noTags) {
			addBehavior(new NoTags());
		}
	}

	/**
	 * Set manifestSubmodules.
	 *
	 * @param manifestSubmodules
	 *            If this value is true, add the "--submodules" option when
	 *            executing "repo init".
	 * @deprecated see {@link ManifestSubmodules}
	 */
	@DataBoundSetter @Deprecated
	public void setManifestSubmodules(final boolean manifestSubmodules) {
		behaviors.removeIf(ManifestSubmodules.class::isInstance);
		if (manifestSubmodules) {
			addBehavior(new ManifestSubmodules());
		}
	}

	/**
	 * Set fetchSubmodules.
	 *
	 * @param fetchSubmodules
	 *            If this value is true, add the "--fetch-submodules" option when
	 *            executing "repo sync".
	 */
	@DataBoundSetter
	public void setFetchSubmodules(final boolean fetchSubmodules) {
		this.fetchSubmodules = fetchSubmodules;
	}

	/**
	 * Sets list of projects which changes will be ignored when
	 * calculating whether job needs to be rebuild. This field corresponds
	 * to serverpath i.e. "name" section of the manifest.
	 * @param ignoreProjects
	 *            String representing project names separated by " ".
	 */
	@DataBoundSetter
	public final void setIgnoreProjects(final String ignoreProjects) {
		if (ignoreProjects == null) {
			this.ignoreProjects = Collections.<String>emptySet();
			return;
		}
		this.ignoreProjects = new LinkedHashSet<String>(
				Arrays.asList(ignoreProjects.split("\\s+")));
	}

	/**
	 * Set additional environment variables to use. These variables will override
	 * any parameter from the project or variable set in environment already.
	 * @param extraEnvVars
	 * 			  Additional environment variables to set.
	 */
	@DataBoundSetter
	public void setExtraEnvVars(@CheckForNull final Map<String, String> extraEnvVars) {
		this.extraEnvVars = extraEnvVars != null ? new EnvVars(extraEnvVars) : null;
	}

	@Override
	public SCMRevisionState calcRevisionsFromBuild(
			@Nonnull final Run<?, ?> build, @Nullable final FilePath workspace,
			@Nullable final Launcher launcher, @Nonnull final TaskListener listener
			) throws IOException, InterruptedException {
		// We add our SCMRevisionState from within checkout, so this shouldn't
		// be called often. However it will be called if this is the first
		// build, if a build was aborted before it reported the repository
		// state, etc.
		return SCMRevisionState.NONE;
	}

	private boolean shouldIgnoreChanges(final RevisionState current, final RevisionState baseline) {
		List<ProjectState>  changedProjects = current.whatChanged(baseline);
		if ((changedProjects == null) || (ignoreProjects == null)) {
			return false;
		}
		if (ignoreProjects.isEmpty()) {
			return false;
		}


		// Check for every changed item if it is not contained in the
		// ignored setting .. project must be rebuilt
		for (ProjectState changed : changedProjects) {
			if (!ignoreProjects.contains(changed.getServerPath())) {
				return false;
			}
		}
		return true;
	}

	@Override
	public PollingResult compareRemoteRevisionWith(
			@Nonnull final Job<?, ?> job, @Nullable final Launcher launcher,
			@Nullable final FilePath workspace, @Nonnull final TaskListener listener,
			@Nonnull final SCMRevisionState baseline) throws IOException,
			InterruptedException {
		SCMRevisionState myBaseline = baseline;
		final EnvVars env = getEnvVars(null, job);
		//TODO manifestBranch
		final String expandedManifestBranch = env.expand(getManifestBranch());
		final Run<?, ?> lastRun = job.getLastBuild();

		if (myBaseline == SCMRevisionState.NONE) {
			// Probably the first build, or possibly an aborted build.
			myBaseline = getLastState(lastRun, expandedManifestBranch);
			if (myBaseline == SCMRevisionState.NONE) {
				return PollingResult.BUILD_NOW;
			}
		}

		FilePath repoDir;
		String dstDir = getDestinationDir();
		if (dstDir != null) {
			repoDir = workspace.child(env.expand(dstDir));
		} else {
			repoDir = workspace;
		}

		if (!repoDir.isDirectory()) {
			repoDir.mkdirs();
		}

		if (!checkoutCode(launcher, repoDir, env, listener)) {
			// Some error occurred, try a build now so it gets logged.
			return new PollingResult(myBaseline, myBaseline,
					Change.INCOMPARABLE);
		}

		final RevisionState currentState = new RevisionState(
				getStaticManifest(launcher, repoDir, listener.getLogger(), env),
				getManifestRevision(launcher, repoDir, listener.getLogger(), env),
				expandedManifestBranch, listener.getLogger());

		final Change change;
		if (currentState.equals(myBaseline)) {
			change = Change.NONE;
		} else {
			if (shouldIgnoreChanges(currentState,
					myBaseline instanceof RevisionState ? (RevisionState) myBaseline : null)) {
				change = Change.NONE;
			} else {
				change = Change.SIGNIFICANT;
			}
		}
		return new PollingResult(myBaseline, currentState, change);
	}

	@Override
	public void checkout(
			@Nonnull final Run<?, ?> build, @Nonnull final Launcher launcher,
			@Nonnull final FilePath workspace, @Nonnull final TaskListener listener,
			@CheckForNull final File changelogFile, @CheckForNull final SCMRevisionState baseline)
			throws IOException, InterruptedException {

		Job<?, ?> job = build.getParent();
		EnvVars env = build.getEnvironment(listener);
		env = getEnvVars(env, job);

		FilePath repoDir;
		String destDirTrait = getDestinationDir();
		if (StringUtils.isNotEmpty(destDirTrait)) {
			repoDir = workspace.child(env.expand(destDirTrait));
		} else {
			repoDir = workspace;
		}

		if (!repoDir.isDirectory()) {
			repoDir.mkdirs();
		}

		if (!checkoutCode(launcher, repoDir, env, listener)) {
			throw new IOException("Could not checkout");
		}
		final String manifest =
				getStaticManifest(launcher, repoDir, listener.getLogger(), env);
		final String manifestRevision =
				getManifestRevision(launcher, repoDir, listener.getLogger(), env);
		final String expandedBranch = env.expand(getManifestBranch());
		final RevisionState currentState =
				new RevisionState(manifest, manifestRevision, expandedBranch,
						listener.getLogger());
		build.addAction(currentState);

		final Run previousBuild = build.getPreviousBuild();
		final SCMRevisionState previousState =
				getLastState(previousBuild, expandedBranch);

		if (changelogFile != null) {
			ChangeLog.saveChangeLog(
					currentState,
					previousState == SCMRevisionState.NONE ? null : (RevisionState) previousState,
					changelogFile,
					launcher,
					repoDir,
					showAllChanges);
		}
		build.addAction(new ManifestAction(build));
	}

	private int doSync(final Launcher launcher, @Nonnull final FilePath workspace,
					   @Nonnull final TaskListener listener, final EnvVars env)
		throws IOException, InterruptedException {
		final List<String> commands = new ArrayList<String>(4);
		debug.log(Level.FINE, "Syncing out code in: " + workspace.getName());
		commands.clear();
		if (resetFirst) {
			commands.add(getDescriptor().getExecutable());
			commands.add("forall");
			commands.add("-c");
			commands.add("git reset --hard");
			int resetCode = launcher.launch().stdout(listener.getLogger())
				.stderr(listener.getLogger()).pwd(workspace).cmds(commands).envs(env).join();

			if (resetCode != 0) {
				debug.log(Level.WARNING, "Failed to reset first.");
			}
			commands.clear();
		}
		if (cleanFirst) {
			commands.add(getDescriptor().getExecutable());
			commands.add("forall");
			commands.add("-c");
			commands.add("git clean -fdx");
			int cleanCode = launcher.launch().stdout(listener.getLogger())
				.stderr(listener.getLogger()).pwd(workspace).cmds(commands).envs(env).join();

			if (cleanCode != 0) {
				debug.log(Level.WARNING, "Failed to clean first.");
			}
			commands.clear();
		}
		commands.add(getDescriptor().getExecutable());

		commands.add("sync");
		commands.add("-d");

		if (isQuiet()) {
			commands.add("-q");
		}
		if (isForceSync()) {
			commands.add("--force-sync");
		}
		if (jobs > 0) {
			commands.add("--jobs=" + jobs);
		}


		if (fetchSubmodules) {
			commands.add("--fetch-submodules");
		}
		return launcher.launch().stdout(listener.getLogger()).pwd(workspace)
                .cmds(commands).envs(env).join();
	}

	private boolean checkoutCode(final Launcher launcher,
			@Nonnull final FilePath workspace,
			final EnvVars env,
			@Nonnull final TaskListener listener)
			throws IOException, InterruptedException {
		final List<String> commands = new ArrayList<String>(4);

		debug.log(Level.INFO, "Checking out code in: {0}", workspace.getName());

		commands.add(getDescriptor().getExecutable());

		commands.add("init");
		commands.add("-u");
		commands.add(env.expand(manifestRepositoryUrl));
<<<<<<< HEAD

		boolean decorationSuccess = true;
		for (RepoScmBehavior<?> behavior : behaviors) {
			if (!behavior.decorateInit(commands, env, listener)) {
				decorationSuccess = false;
			}
=======
		if (manifestBranch != null) {
			commands.add("-b");
			commands.add(env.expand(manifestBranch));
		}
		if (manifestFile != null) {
			commands.add("-m");
			commands.add(env.expand(manifestFile));
		}
		if (mirrorDir != null) {
			commands.add("--reference=" + env.expand(mirrorDir));
		}
		if (repoUrl != null) {
			commands.add("--repo-url=" + env.expand(repoUrl));
			commands.add("--no-repo-verify");
		}
		if (repoBranch != null) {
			commands.add("--repo-branch=" + env.expand(repoBranch));
		}
		if (manifestGroup != null) {
			commands.add("-g");
			commands.add(env.expand(manifestGroup));
		}
		if (manifestPlatform != null) {
			commands.add("-p");
			commands.add(env.expand(manifestPlatform));
		}
		if (depth != 0) {
			commands.add("--depth=" + depth);
		}
		if (isNoCloneBundle()) {
			commands.add("--no-clone-bundle");
		}
		if (currentBranch) {
			commands.add("--current-branch");
		}
		if (noTags) {
			commands.add("--no-tags");
>>>>>>> 599f6595
		}
		if (!decorationSuccess) {
			return false;
		}

		int returnCode =
				launcher.launch().stdout(listener.getLogger()).pwd(workspace)
						.cmds(commands).envs(env).join();
		if (returnCode != 0) {
			return false;
		}

		FilePath rdir = LocalManifest.dotRepo(workspace);
		FilePath lmdir = LocalManifest.localManifests(rdir);
		// Delete the legacy local_manifest.xml in case it exists from a previous build
		rdir.child("local_manifest.xml").delete();
		if (lmdir.exists()) {
			lmdir.deleteContents();
		} else {
			lmdir.mkdirs();
		}

		boolean postInitSuccess = true;
		for (RepoScmBehavior<?> behavior : behaviors) {
			if (!behavior.postInit(workspace, env, listener)) {
				postInitSuccess = false;
			}
		}
		if (!postInitSuccess) {
			return false;
		}

		returnCode = doSync(launcher, workspace, listener, env);
		if (returnCode != 0) {
			debug.log(Level.WARNING, "Sync failed. Resetting repository");
			commands.clear();
			commands.add(getDescriptor().getExecutable());
			commands.add("forall");
			commands.add("-c");
			commands.add("git reset --hard");
			launcher.launch().stdout(listener.getLogger()).pwd(workspace).cmds(commands)
				.envs(env).join();
			returnCode = doSync(launcher, workspace, listener, env);
			if (returnCode != 0) {
				return false;
			}
		}
		return true;
	}

	private String getStaticManifest(final Launcher launcher,
			final FilePath workspace, final OutputStream logger,
			final EnvVars env)
			throws IOException, InterruptedException {
		final ByteArrayOutputStream output = new ByteArrayOutputStream();
		final List<String> commands = new ArrayList<String>(6);
		commands.add(getDescriptor().getExecutable());
		commands.add("manifest");
		commands.add("-o");
		commands.add("-");
		commands.add("-r");
		// TODO: should we pay attention to the output from this?
		launcher.launch().stderr(logger).stdout(output).pwd(workspace)
				.cmds(commands).envs(env).join();
		final String manifestText = new String(output.toByteArray(), Charset.defaultCharset());
		debug.log(Level.FINEST, manifestText);
		return manifestText;
	}

	private String getManifestRevision(final Launcher launcher,
			final FilePath workspace, final OutputStream logger,
			final EnvVars env)
			throws IOException, InterruptedException {
		final ByteArrayOutputStream output = new ByteArrayOutputStream();
		final List<String> commands = new ArrayList<String>(6);
		commands.add("git");
		commands.add("rev-parse");
		commands.add("HEAD");
		launcher.launch().stderr(logger).stdout(output).pwd(
				new FilePath(workspace, ".repo/manifests"))
				.cmds(commands).envs(env).join();
		final String manifestText = new String(output.toByteArray(),
				Charset.defaultCharset()).trim();
		debug.log(Level.FINEST, manifestText);
		return manifestText;
	}

	@Nonnull
	private SCMRevisionState getLastState(final Run<?, ?> lastBuild,
			final String expandedManifestBranch) {
		if (lastBuild == null) {
			return RevisionState.NONE;
		}
		final RevisionState lastState =
				lastBuild.getAction(RevisionState.class);
		if (lastState != null
				&& StringUtils.equals(lastState.getBranch(),
						expandedManifestBranch)) {
			return lastState;
		}
		return getLastState(lastBuild.getPreviousBuild(),
				expandedManifestBranch);
	}

	@Override
	public ChangeLogParser createChangeLogParser() {
		return new ChangeLog();
	}

	@Override
	public DescriptorImpl getDescriptor() {
		return (DescriptorImpl) super.getDescriptor();
	}

	@Nonnull
	@Override
	public String getKey() {
		return new StringBuilder("repo")
			.append(' ')
			.append(getManifestRepositoryUrl())
			.append(' ')
			.append(getManifestFile())
			.append(' ')
			.append(getManifestBranch())
			.toString();
	}

	@Deprecated @CheckForNull private transient String destinationDir;
	@Deprecated @CheckForNull private transient String manifestBranch;
	@Deprecated @CheckForNull private transient String manifestFile;
	@Deprecated @CheckForNull private transient boolean trace;
	@Deprecated @CheckForNull private transient String mirrorDir;
	@Deprecated @CheckForNull private transient String repoUrl;
	@Deprecated @CheckForNull private transient String manifestGroup;
	@Deprecated @CheckForNull private transient String manifestPlatform;
	@Deprecated @CheckForNull private transient int depth;
	@Deprecated @CheckForNull private transient boolean noCloneBundle;
	@Deprecated @CheckForNull private transient boolean currentBranch;
	@Deprecated @CheckForNull private transient boolean noTags;
	@Deprecated @CheckForNull private transient boolean manifestSubmodules;
	@Deprecated @CheckForNull private transient String localManifest;

	/**
	 * Converts old data to new behaviour format.
	 * @return the modified object if any
	 */
	public Object readResolve() {
		if (behaviors == null) {
			List<RepoScmBehavior<?>> b = new ArrayList<>();
			if (StringUtils.isNotEmpty(destinationDir)) {
				b.add(new DestinationDirectory(destinationDir));
			}
			if (trace) {
				b.add(new Trace());
			}
			if (StringUtils.isNotEmpty(manifestBranch)) {
				b.add(new ManifestBranch(manifestBranch));
			}
			if (StringUtils.isNotEmpty(manifestFile)) {
				b.add(new ManifestFile(manifestFile));
			}
			if (StringUtils.isNotEmpty(mirrorDir)) {
				b.add(new MirrorDir(mirrorDir));
			}
			if (StringUtils.isNotEmpty(repoUrl)) {
				b.add(new RepoUrl(repoUrl));
			}
			if (StringUtils.isNotEmpty(manifestGroup)) {
				b.add(new ManifestGroup(manifestGroup));
			}
			if (StringUtils.isNotEmpty(manifestPlatform)) {
				b.add(new ManifestPlatform(manifestPlatform));
			}
			if (depth != 0) {
				b.add(new Depth(depth));
			}
			if (noCloneBundle) {
				b.add(new NoCloneBundle());
			}
			if (currentBranch) {
				b.add(new CurrentBranch());
			}
			if (noTags) {
				b.add(new NoTags());
			}
			if (manifestSubmodules) {
				b.add(new ManifestSubmodules());
			}
			if (StringUtils.isNotEmpty(localManifest)) {
				b.add(new LocalManifest(localManifest));
			}

			b.sort(RepoScmBehaviorDescriptor.EXTENSION_COMPARATOR);
			this.behaviors = b;
		}

		return this;
	}

	/**
	 * A DescriptorImpl contains variables used server-wide. In our263 case, we
	 * only store the path to the repo executable, which defaults to just
	 * "repo". This class also handles some Jenkins housekeeping.
	 */
	@Extension
	public static class DescriptorImpl extends SCMDescriptor<RepoScm> {
		private String repoExecutable;

		/**
		 * Call the superclass constructor and load our configuration from the
		 * file system.
		 */
		public DescriptorImpl() {
			super(null);
			load();
		}

		/**
		 * Gets the behaviours from the instance or, if null, a list of default behaviours.
		 *
		 * @param instance the instance to get the behaviours from.
		 * @return a list of behaviours
		 * @see RepoScm#getBehaviors()
		 * @see RepoScmBehaviorDescriptor#defaultOrNull()
		 */
		public List<RepoScmBehavior<?>> getBehavioursOrDefaults(final RepoScm instance) {
			if (instance != null) {
				return instance.getBehaviors();
			}

			List<RepoScmBehavior<?>> defaults = new ArrayList<>();
			for (RepoScmBehaviorDescriptor<?> rd : RepoScmBehaviorDescriptor.all()) {
				RepoScmBehavior<?> behavior = rd.defaultOrNull();
				if (behavior != null) {
					defaults.add(behavior);
				}
			}
			return defaults;
		}

		@Override
		public String getDisplayName() {
			return "Gerrit Repo";
		}

		@Override
		public boolean configure(final StaplerRequest req,
				final JSONObject json)
				throws hudson.model.Descriptor.FormException {
			repoExecutable =
					Util.fixEmptyAndTrim(json.getString("executable"));
			save();
			return super.configure(req, json);
		}

		/**
		 * Check that the specified parameter exists on the file system and is a
		 * valid executable.
		 *
		 * @param value
		 *            A path to an executable on the file system.
		 * @return Error if the file doesn't exist, otherwise return OK.
		 */
		public FormValidation doExecutableCheck(
				@QueryParameter final String value) {
			return FormValidation.validateExecutable(value);
		}

		/**
		 * Returns the command to use when running repo. By default, we assume
		 * that repo is in the server's PATH and just return "repo".
		 */
		public String getExecutable() {
			if (repoExecutable == null) {
				return "repo";
			} else {
				return repoExecutable;
			}
		}

		/**
		 * Lists all extensions of {@link RepoScmBehaviorDescriptor}.
		 *
		 * @return the descriptors
		 */
		public List<RepoScmBehaviorDescriptor> getBehaviourDescriptors() {
			return RepoScmBehaviorDescriptor.all();
		}

		@Override
		public boolean isApplicable(final Job project) {
			return true;
		}
	}
}<|MERGE_RESOLUTION|>--- conflicted
+++ resolved
@@ -99,16 +99,7 @@
 	private final String manifestRepositoryUrl;
 
 	// Advanced Fields:
-<<<<<<< HEAD
-=======
-	@CheckForNull private String manifestFile;
-	@CheckForNull private String manifestGroup;
-	@CheckForNull private String manifestPlatform;
-	@CheckForNull private String repoUrl;
 	@CheckForNull private String repoBranch;
-	@CheckForNull private String mirrorDir;
-	@CheckForNull private String manifestBranch;
->>>>>>> 599f6595
 	@CheckForNull private int jobs;
 
 
@@ -533,15 +524,7 @@
 	@DataBoundConstructor //TODO
 	public RepoScm(final String manifestRepositoryUrl) {
 		this.manifestRepositoryUrl = manifestRepositoryUrl;
-<<<<<<< HEAD
-=======
-		manifestFile = null;
-		manifestGroup = null;
-		repoUrl = null;
 		repoBranch = null;
-		mirrorDir = null;
-		manifestBranch = null;
->>>>>>> 599f6595
 		jobs = 0;
 		resetFirst = false;
 		cleanFirst = false;
@@ -1153,55 +1136,19 @@
 		commands.add("init");
 		commands.add("-u");
 		commands.add(env.expand(manifestRepositoryUrl));
-<<<<<<< HEAD
 
 		boolean decorationSuccess = true;
 		for (RepoScmBehavior<?> behavior : behaviors) {
 			if (!behavior.decorateInit(commands, env, listener)) {
 				decorationSuccess = false;
 			}
-=======
-		if (manifestBranch != null) {
-			commands.add("-b");
-			commands.add(env.expand(manifestBranch));
-		}
-		if (manifestFile != null) {
-			commands.add("-m");
-			commands.add(env.expand(manifestFile));
-		}
-		if (mirrorDir != null) {
-			commands.add("--reference=" + env.expand(mirrorDir));
-		}
-		if (repoUrl != null) {
-			commands.add("--repo-url=" + env.expand(repoUrl));
-			commands.add("--no-repo-verify");
-		}
+		}
+		if (!decorationSuccess) {
+			return false;
+		}
+
 		if (repoBranch != null) {
 			commands.add("--repo-branch=" + env.expand(repoBranch));
-		}
-		if (manifestGroup != null) {
-			commands.add("-g");
-			commands.add(env.expand(manifestGroup));
-		}
-		if (manifestPlatform != null) {
-			commands.add("-p");
-			commands.add(env.expand(manifestPlatform));
-		}
-		if (depth != 0) {
-			commands.add("--depth=" + depth);
-		}
-		if (isNoCloneBundle()) {
-			commands.add("--no-clone-bundle");
-		}
-		if (currentBranch) {
-			commands.add("--current-branch");
-		}
-		if (noTags) {
-			commands.add("--no-tags");
->>>>>>> 599f6595
-		}
-		if (!decorationSuccess) {
-			return false;
 		}
 
 		int returnCode =
